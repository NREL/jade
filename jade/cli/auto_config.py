"""CLI to automatically create a configuration."""

import logging
import sys

import click

from jade.common import CONFIG_FILE
from jade.loggers import setup_logging
from jade.exceptions import InvalidExtension
from jade.extensions.registry import Registry, ExtensionClassType
from jade.jobs.job_post_process import JobPostProcess
from jade.utils.utils import load_data


# TODO: need one group command for auto-config; this should be a subcommand.


@click.command()
@click.argument("extension")
@click.argument("inputs", nargs=-1)
@click.option(
    "-p",
    "--job-post-process-config-file",
    type=click.Path(exists=True),
    is_eager=True,
    help="The path of job-based post-process config file.",
)
@click.option(
    "-d",
    "--previous-stage-outputs",
    type=click.Path(exists=True),
    multiple=True,
    default=[],
    help="One or more previous stage output direcotries."
)
@click.option(
    "-c",
    "--config-file",
    default=CONFIG_FILE,
    show_default=True,
    help="config file to generate.",
)
@click.option(
    "-v",
    "--verbose",
    is_flag=True,
    default=False,
    show_default=True,
    help="Enable verbose log output.",
)
def auto_config(
        extension,
        inputs,
        job_post_process_config_file,
        previous_stage_outputs,
        config_file,
        verbose):
    """Automatically create a configuration."""
    level = logging.DEBUG if verbose else logging.WARNING
    setup_logging("auto_config", None, console_level=level)

    if job_post_process_config_file is not None:
        module, class_name, data = JobPostProcess.load_config_from_file(
            job_post_process_config_file
        )
        JobPostProcess(module, class_name, data)  # ensure everything ok
        job_post_process_config = {"module": module, "class_name": class_name, "data": data}
    else:
        job_post_process_config = None

    # User extension
    registry = Registry()
    if not registry.is_registered(extension):
        raise InvalidExtension(f"Extension '{extension}' is not registered.")

    cli = registry.get_extension_class(extension, ExtensionClassType.CLI)
<<<<<<< HEAD
    try:
        config = cli.auto_config(
            *inputs,
            job_post_process_config=job_post_process_config
        )
    except TypeError as err:
        docstring = cli.auto_config.__doc__
        print(
            f"\nERROR:  Auto-config parameter mismatch for extension {extension}." + \
            f"Its docstring is below.\n\n{docstring}\n\nPlease try again with the current parameters"
        )
        sys.exit(1)
=======
    config = cli.auto_config(
        inputs,
        job_post_process_config=job_post_process_config,
        previous_stage_outputs=previous_stage_outputs
    )
>>>>>>> 6e05e577

    print(f"Created configuration with {config.get_num_jobs()} jobs.")
    config.dump(config_file)
    print(f"Dumped configuration to {config_file}.\n")<|MERGE_RESOLUTION|>--- conflicted
+++ resolved
@@ -75,7 +75,6 @@
         raise InvalidExtension(f"Extension '{extension}' is not registered.")
 
     cli = registry.get_extension_class(extension, ExtensionClassType.CLI)
-<<<<<<< HEAD
     try:
         config = cli.auto_config(
             *inputs,
@@ -88,13 +87,6 @@
             f"Its docstring is below.\n\n{docstring}\n\nPlease try again with the current parameters"
         )
         sys.exit(1)
-=======
-    config = cli.auto_config(
-        inputs,
-        job_post_process_config=job_post_process_config,
-        previous_stage_outputs=previous_stage_outputs
-    )
->>>>>>> 6e05e577
 
     print(f"Created configuration with {config.get_num_jobs()} jobs.")
     config.dump(config_file)
